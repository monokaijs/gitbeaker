const BaseModel = require('../BaseModel');
const Utils = require('../Utils');

class ProjectIssueNotes extends BaseModel {
<<<<<<< HEAD
  constructor(...args) {
    super(...args);
  }
=======
  all(projectId, issueIId, options = {}) {
    const [pId, iIId] = [projectId, issueIId].map(Utils.parse);
>>>>>>> 10d3753b

    Utils.defaultPaging(options);

    return this.get(`projects/${pId}/issues/${iIId}/notes`, options);
  }

<<<<<<< HEAD
  create(projectId, issueId, options = {}) {
  	if(!options.body) throw new Error('Missing required property: body');
    return this.post(`projects/${Utils.parse(projectId)}/issues/${Utils.parse(issueId)}/notes`, options);
=======
  create(projectId, issueIId, options = {}) {
    if (!options.body) throw new Error('Missing required property: body');

    const [pId, iIId] = [projectId, issueIId].map(Utils.parse);

    return this.post(`projects/${pId}/issues/${iIId}/notes`, options);
>>>>>>> 10d3753b
  }

  edit(projectId, issueIId, noteId, options = {}) {
    if (!options.body) throw new Error('Missing required property: body');

    const [pId, iIId, nId] = [projectId, issueIId, noteId].map(Utils.parse);

    return this.put(`projects/${pId}/issues/${iIId}/notes/${nId}`, options);
  }

  remove(projectId, issueIId, noteId) {
    const [pId, iIId, nId] = [projectId, issueIId, noteId].map(Utils.parse);

    return this.delete(`projects/${pId}/issues/${iIId}/notes/${nId}`);
  }

  show(projectId, issueIId, noteId) {
    const [pId, iIId, nId] = [projectId, issueIId, noteId].map(Utils.parse);

    return this.get(`projects/${pId}/issues/${iIId}/notes/${nId}`);
  }
}

module.exports = ProjectIssueNotes;<|MERGE_RESOLUTION|>--- conflicted
+++ resolved
@@ -2,32 +2,20 @@
 const Utils = require('../Utils');
 
 class ProjectIssueNotes extends BaseModel {
-<<<<<<< HEAD
-  constructor(...args) {
-    super(...args);
-  }
-=======
   all(projectId, issueIId, options = {}) {
     const [pId, iIId] = [projectId, issueIId].map(Utils.parse);
->>>>>>> 10d3753b
 
     Utils.defaultPaging(options);
 
     return this.get(`projects/${pId}/issues/${iIId}/notes`, options);
   }
 
-<<<<<<< HEAD
-  create(projectId, issueId, options = {}) {
-  	if(!options.body) throw new Error('Missing required property: body');
-    return this.post(`projects/${Utils.parse(projectId)}/issues/${Utils.parse(issueId)}/notes`, options);
-=======
   create(projectId, issueIId, options = {}) {
     if (!options.body) throw new Error('Missing required property: body');
 
     const [pId, iIId] = [projectId, issueIId].map(Utils.parse);
 
     return this.post(`projects/${pId}/issues/${iIId}/notes`, options);
->>>>>>> 10d3753b
   }
 
   edit(projectId, issueIId, noteId, options = {}) {
