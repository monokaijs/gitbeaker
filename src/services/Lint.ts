--- conflicted
+++ resolved
@@ -1,13 +1,8 @@
 import { BaseService, RequestHelper } from '../infrastructure';
 
 class Lint extends BaseService {
-<<<<<<< HEAD
-  lint(content: string) {
-    return RequestHelper.post(this, 'ci/lint', { content });
-=======
   lint(content: string, options?: Sudo) {
     return RequestHelper.post(this, 'ci/lint', { content, ...options });
->>>>>>> 06593705
   }
 }
 
