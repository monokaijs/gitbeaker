// Groups
export { default as Groups } from './Groups';
export { default as GroupAccessRequests } from './GroupAccessRequests';
export { default as GroupBadges } from './GroupBadges';
export { default as GroupCustomAttributes } from './GroupCustomAttributes';
export { default as GroupIssueBoards } from './GroupIssueBoards';
export { default as GroupMembers } from './GroupMembers';
export { default as GroupMilestones } from './GroupMilestones';
export { default as GroupProjects } from './GroupProjects';
export { default as GroupVariables } from './GroupVariables';
export { default as Epics } from './Epics';
export { default as EpicIssues } from './EpicIssues';
export { default as EpicNotes } from './EpicNotes';
export { default as EpicDiscussions } from './EpicDiscussions';

// Users
export { default as Users } from './Users';
export { default as UserCustomAttributes } from './UserCustomAttributes';
export { default as UserEmails } from './UserEmails';
export { default as UserImpersonationTokens } from './UserImpersonationTokens';
export { default as UserKeys } from './UserKeys';
export { default as UserGPGKeys } from './UserGPGKeys';

// Projects
export { default as Branches } from './Branches';
export { default as Commits } from './Commits';
export { default as CommitDiscussions } from './CommitDiscussions';
export { default as Deployments } from './Deployments';
export { default as DeployKeys } from './DeployKeys';
export { default as Environments } from './Environments';
export { default as Issues } from './Issues';
export { default as IssueNotes } from './IssueNotes';
export { default as IssueDiscussions } from './IssueDiscussions';
export { default as IssueAwardEmojis } from './IssueAwardEmojis';
export { default as Jobs } from './Jobs';
export { default as Labels } from './Labels';
export { default as MergeRequests } from './MergeRequests';
export { default as MergeRequestAwardEmojis } from './MergeRequestAwardEmojis';
export { default as MergeRequestDiscussions } from './MergeRequestDiscussions';
export { default as MergeRequestNotes } from './MergeRequestNotes';
export { default as Pipelines } from './Pipelines';
export { default as PipelineSchedules } from './PipelineSchedules';
export { default as PipelineScheduleVariables } from './PipelineScheduleVariables';
export { default as Projects } from './Projects';
export { default as ProjectAccessRequests } from './ProjectAccessRequests';
export { default as ProjectBadges } from './ProjectBadges';
export { default as ProjectCustomAttributes } from './ProjectCustomAttributes';
export { default as ProjectImportExport } from './ProjectImportExport';
export { default as ProjectIssueBoards } from './ProjectIssueBoards';
export { default as ProjectHooks } from './ProjectHooks';
export { default as ProjectMembers } from './ProjectMembers';
export { default as ProjectMilestones } from './ProjectMilestones';
export { default as ProjectSnippets } from './ProjectSnippets';
export { default as ProjectSnippetNotes } from './ProjectSnippetNotes';
export { default as ProjectSnippetDiscussions } from './ProjectSnippetDiscussions';
export { default as ProjectSnippetAwardEmojis } from './ProjectSnippetAwardEmojis';
export { default as ProtectedBranches } from './ProtectedBranches';
export { default as ProtectedTags } from './ProtectedTags';
export { default as ProjectVariables } from './ProjectVariables';
<<<<<<< HEAD
export { default as Releases } from './Releases';
=======
export { default as ReleaseLinks } from './ReleaseLinks';
>>>>>>> 0107db4f
export { default as Repositories } from './Repositories';
export { default as RepositoryFiles } from './RepositoryFiles';
export { default as Runners } from './Runners';
export { default as Services } from './Services';
export { default as Tags } from './Tags';
export { default as Todos } from './Todos';
export { default as Triggers } from './Triggers';
export { default as PushRule } from './PushRule';

// General
export { default as ApplicationSettings } from './ApplicationSettings';
export { default as BroadcastMessages } from './BroadcastMessages';
export { default as Events } from './Events';
export { default as FeatureFlags } from './FeatureFlags';
export { default as GeoNodes } from './GeoNodes';
export { default as GitignoreTemplates } from './GitignoreTemplates';
export { default as GitLabCIYMLTemplates } from './GitLabCIYMLTemplates';
export { default as Keys } from './Keys';
export { default as Licence } from './Licence';
export { default as LicenceTemplates } from './LicenceTemplates';
export { default as Lint } from './Lint';
export { default as Namespaces } from './Namespaces';
export { default as NotificationSettings } from './NotificationSettings';
export { default as Markdown } from './Markdown';
export { default as PagesDomains } from './PagesDomains';
export { default as Search } from './Search';
export { default as SidekiqMetrics } from './SidekiqMetrics';
export { default as Snippets } from './Snippets';
export { default as SystemHooks } from './SystemHooks';
export { default as Version } from './Version';
export { default as Wikis } from './Wikis';<|MERGE_RESOLUTION|>--- conflicted
+++ resolved
@@ -57,11 +57,8 @@
 export { default as ProtectedBranches } from './ProtectedBranches';
 export { default as ProtectedTags } from './ProtectedTags';
 export { default as ProjectVariables } from './ProjectVariables';
-<<<<<<< HEAD
 export { default as Releases } from './Releases';
-=======
 export { default as ReleaseLinks } from './ReleaseLinks';
->>>>>>> 0107db4f
 export { default as Repositories } from './Repositories';
 export { default as RepositoryFiles } from './RepositoryFiles';
 export { default as Runners } from './Runners';
