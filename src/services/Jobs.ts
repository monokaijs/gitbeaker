--- conflicted
+++ resolved
@@ -71,17 +71,7 @@
     return RequestHelper.post(this, `projects/${pId}/jobs/${jId}/erase`, options);
   }
 
-<<<<<<< HEAD
-  eraseArtifacts(projectId: ProjectId, jobId: JobId) {
-    const [pId, jId] = [projectId, jobId].map(encodeURIComponent);
-
-    return RequestHelper.delete(this, `projects/${pId}/jobs/${jId}/artifacts`);
-  }
-
-  keepArtifacts(projectId: ProjectId, jobId: JobId) {
-=======
   eraseArtifacts(projectId: ProjectId, jobId: JobId, options?: Sudo) {
->>>>>>> 06593705
     const [pId, jId] = [projectId, jobId].map(encodeURIComponent);
 
     return RequestHelper.del(this, `projects/${pId}/jobs/${jId}/artifacts`, options);
