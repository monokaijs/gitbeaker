import { BaseService, RequestHelper } from '../infrastructure';

export interface AcceptMergeRequestOptions {
  merge_commit_message?: string;
  squash_commit_message?: string;
  squash?: boolean;
  should_remove_source_branch?: boolean;
  merge_when_pipeline_succeeds?: boolean;
  sha?: string;
}

export interface ShowMergeRequestOptions {
  render_html?: boolean;
  include_diverged_commits_count?: true;
  include_rebase_in_progress?: boolean;
}

export interface CreateMergeRequestOptions {
  assignee_id?: number;
  description?: string;
  target_project_id?: number;
  labels?: string;
  milestone_id?: number;
  remove_source_branch?: boolean;
  allow_collaboration?: boolean;
  allow_maintainer_to_push?: boolean;
  squash?: boolean;
}

export interface UpdateMergeRequestOptions {
  target_branch?: number;
  title?: string;
  assignee_id?: number;
  milestone_id?: number;
  labels?: string;
  description?: string;
  state_event?: string;
  remove_source_branch?: boolean;
  squash?: boolean;
  discussion_locked?: boolean;
  allow_collaboration?: boolean;
  allow_maintainer_to_push?: boolean;
}

class MergeRequests extends BaseService {
  accept(
<<<<<<< HEAD
      projectId: ProjectId,
      mergerequestId: MergeRequestId,
      options: AcceptMergeRequestOptions & RequestOptions,
  ) {
    const [pId, mId] = [projectId, mergerequestId].map(encodeURIComponent);
=======
    projectId: ProjectId,
    mergerequestIId: MergeRequestId,
    options?: AcceptMergeRequestOptions & BaseRequestOptions,
  ) {
    const [pId, mIId] = [projectId, mergerequestIId].map(encodeURIComponent);
>>>>>>> 06593705

    return RequestHelper.put(this, `projects/${pId}/merge_requests/${mIId}/merge`, options);
  }

  addSpentTime(
    projectId: ProjectId,
    mergerequestIId: MergeRequestId,
    duration: string,
    options?: Sudo,
  ) {
    const [pId, mIId] = [projectId, mergerequestIId].map(encodeURIComponent);

    return RequestHelper.post(this, `projects/${pId}/merge_requests/${mIId}/add_spent_time`, {
      duration,
      ...options,
    });
  }

  addTimeEstimate(
    projectId: ProjectId,
    mergerequestIId: MergeRequestId,
    duration: string,
    options?: Sudo,
  ) {
    const [pId, mIId] = [projectId, mergerequestIId].map(encodeURIComponent);

    return RequestHelper.post(this, `projects/${pId}/merge_requests/${mIId}/time_estimate`, {
      duration,
      ...options,
    });
  }

  all({
    projectId,
    groupId,
    ...options
  }: ({ projectId: ProjectId } | { groupId: GroupId } | {}) & PaginatedRequestOptions) {
    let url;

    if (projectId) {
      url = `projects/${encodeURIComponent(projectId)}/merge_requests`;
    } else if (groupId) {
      url = `groups/${encodeURIComponent(groupId)}/merge_requests`;
    } else {
      url = 'merge_requests';
    }

    return RequestHelper.get(this, url, options);
  }

  approve(
    projectId: ProjectId,
    mergerequestIId: MergeRequestId,
    options: { sha?: string } & BaseRequestOptions,
  ) {
    const [pId, mIId] = [projectId, mergerequestIId].map(encodeURIComponent);

    return RequestHelper.post(this, `projects/${pId}/merge_requests/${mIId}/approve`, options);
  }

  approvals(
    projectId: ProjectId,
    { mergerequestIId, ...options }: { mergerequestIId?: MergeRequestId } & BaseRequestOptions,
  ) {
    const [pId, mIId] = [projectId, mergerequestIId].map(encodeURIComponent);

    let url;

    if (mergerequestIId) {
      url = `projects/${pId}/merge_requests/${mIId}/approvals`;
    } else {
      url = `projects/${pId}/approvals`;
    }

    return RequestHelper.get(this, url, options);
  }

  approvers(
    projectId: ProjectId,
    approverIds: UserId[],
    approverGroupIds: GroupId[],
    { mergerequestIId, ...options }: { mergerequestIId?: MergeRequestId } & BaseRequestOptions,
  ) {
    const [pId, mIId] = [projectId, mergerequestIId].map(encodeURIComponent);

    let url;

    if (mergerequestIId) {
      url = `projects/${pId}/merge_requests/${mIId}/approvers`;
    } else {
      url = `projects/${pId}/approvers`;
    }

    return RequestHelper.put(this, url, { approverIds, approverGroupIds, ...options });
  }

  cancelOnPipelineSucess(projectId: ProjectId, mergerequestIId: MergeRequestId, options?: Sudo) {
    const [pId, mIId] = [projectId, mergerequestIId].map(encodeURIComponent);

    return RequestHelper.put(
      this,
      `projects/${pId}/merge_requests/${mIId}/cancel_merge_when_pipeline_succeeds`,
      options,
    );
  }

  changes(projectId: ProjectId, mergerequestIId: MergeRequestId, options?: Sudo) {
    const [pId, mIId] = [projectId, mergerequestIId].map(encodeURIComponent);

    return RequestHelper.get(this, `projects/${pId}/merge_requests/${mIId}/changes`, options);
  }

  closesIssues(projectId: ProjectId, mergerequestIId: MergeRequestId, options?: Sudo) {
    const [pId, mIId] = [projectId, mergerequestIId].map(encodeURIComponent);

    return RequestHelper.get(this, `projects/${pId}/merge_requests/${mIId}/closes_issues`, options);
  }

  commits(projectId: ProjectId, mergerequestIId: MergeRequestId, options?: Sudo) {
    const [pId, mIId] = [projectId, mergerequestIId].map(encodeURIComponent);

    return RequestHelper.get(this, `projects/${pId}/merge_requests/${mIId}/commits`, options);
  }

  create(
    projectId: ProjectId,
    sourceBranch: string,
    targetBranch: string,
    title: string,
<<<<<<< HEAD
    options: CreateMergeRequestOptions & RequestOptions,
=======
    options?: CreateMergeRequestOptions & BaseRequestOptions,
>>>>>>> 06593705
  ) {
    const pId = encodeURIComponent(projectId);

    return RequestHelper.post(this, `projects/${pId}/merge_requests`, {
      id: pId,
      sourceBranch,
      targetBranch,
      title,
      ...options,
    });
  }

  edit(
<<<<<<< HEAD
      projectId: ProjectId,
      mergerequestId: MergeRequestId,
      options: UpdateMergeRequestOptions & RequestOptions,
  ) {
    const [pId, mId] = [projectId, mergerequestId].map(encodeURIComponent);
=======
    projectId: ProjectId,
    mergerequestIId: MergeRequestId,
    options?: UpdateMergeRequestOptions & BaseRequestOptions,
  ) {
    const [pId, mIId] = [projectId, mergerequestIId].map(encodeURIComponent);
>>>>>>> 06593705

    return RequestHelper.put(this, `projects/${pId}/merge_requests/${mIId}`, options);
  }

  editApprovals(
    projectId: ProjectId,
    { mergerequestIId, ...options }: { mergerequestIId?: MergeRequestId } & BaseRequestOptions,
  ) {
    const [pId, mIId] = [projectId, mergerequestIId].map(encodeURIComponent);

    let url;

    if (mergerequestIId) {
      url = `projects/${pId}/merge_requests/${mIId}/approvals`;
    } else {
      url = `projects/${pId}/approvals`;
    }

    return RequestHelper.post(this, url, options);
  }

  participants(projectId: ProjectId, mergerequestIId: MergeRequestId, options?: Sudo) {
    const [pId, mIId] = [projectId, mergerequestIId].map(encodeURIComponent);

    return RequestHelper.get(this, `projects/${pId}/merge_requests/${mIId}/participants`, options);
  }

<<<<<<< HEAD
  participants(projectId: ProjectId, mergerequestId: MergeRequestId) {
    const [pId, mId] = [projectId, mergerequestId].map(encodeURIComponent);

    return RequestHelper.get(this, `projects/${pId}/merge_requests/${mId}/participants`);
  }

  pipelines(projectId: ProjectId, { mergerequestId }: { mergerequestId?: string } = {}) {
    const pId = encodeURIComponent(projectId);
    const mergeRequest = mergerequestId ? `merge_requests/${encodeURIComponent(mergerequestId)}` : '';
=======
  pipelines(projectId: ProjectId, mergerequestIId: MergeRequestId, options?: Sudo) {
    const [pId, mIId] = [projectId, mergerequestIId].map(encodeURIComponent);
>>>>>>> 06593705

    return RequestHelper.get(this, `projects/${pId}/merge_requests/${mIId}/pipelines`, options);
  }

  remove(projectId: ProjectId, mergerequestIId: MergeRequestId, options?: Sudo) {
    const [pId, mIId] = [projectId, mergerequestIId].map(encodeURIComponent);

    return RequestHelper.del(this, `projects/${pId}/merge_requests/${mIId}`, options);
  }

  resetSpentTime(projectId: ProjectId, mergerequestIId: MergeRequestId, options?: Sudo) {
    const [pId, mIId] = [projectId, mergerequestIId].map(encodeURIComponent);

    return RequestHelper.post(
      this,
      `projects/${pId}/merge_requests/${mIId}/reset_spent_time`,
      options,
    );
  }

  resetTimeEstimate(projectId: ProjectId, mergerequestIId: MergeRequestId, options?: Sudo) {
    const [pId, mIId] = [projectId, mergerequestIId].map(encodeURIComponent);

    return RequestHelper.post(
      this,
      `projects/${pId}/merge_requests/${mIId}/reset_time_estimate`,
      options,
    );
  }

  show(
<<<<<<< HEAD
      projectId: ProjectId,
      mergerequestId: MergeRequestId,
      options?: ShowMergeRequestOptions & RequestOptions,
  ) {
    const [pId, mId] = [projectId, mergerequestId].map(encodeURIComponent);

    return RequestHelper.get(this, `projects/${pId}/merge_requests/${mId}`, options);
=======
    projectId: ProjectId,
    mergerequestIId: MergeRequestId,
    options?: ShowMergeRequestOptions & BaseRequestOptions,
  ) {
    const [pId, mIId] = [projectId, mergerequestIId].map(encodeURIComponent);

    return RequestHelper.get(this, `projects/${pId}/merge_requests/${mIId}`, options);
>>>>>>> 06593705
  }

  timeStats(projectId: ProjectId, mergerequestIId: MergeRequestId, options?: Sudo) {
    const [pId, mIId] = [projectId, mergerequestIId].map(encodeURIComponent);

    return RequestHelper.get(this, `projects/${pId}/merge_requests/${mIId}/time_stats`, options);
  }

  version(
    projectId: ProjectId,
    mergerequestIId: MergeRequestId,
    versionId: number,
    options?: Sudo,
  ) {
    const [pId, mIId, vId] = [projectId, mergerequestIId, versionId].map(encodeURIComponent);

    return RequestHelper.get(
      this,
      `projects/${pId}/merge_requests/${mIId}/versions/${vId}`,
      options,
    );
  }

  versions(projectId: ProjectId, mergerequestIId: MergeRequestId, options?: Sudo) {
    const [pId, mIId] = [projectId, mergerequestIId].map(encodeURIComponent);

    return RequestHelper.get(this, `projects/${pId}/merge_requests/${mIId}/versions`, options);
  }

  unapprove(projectId: ProjectId, mergerequestIId: MergeRequestId, options?: Sudo) {
    const [pId, mIId] = [projectId, mergerequestIId].map(encodeURIComponent);

    return RequestHelper.post(this, `projects/${pId}/merge_requests/${mIId}/approve`, options);
  }

  unsubscribe(projectId: ProjectId, mergerequestIId: MergeRequestId, options?: Sudo) {
    const [pId, mIId] = [projectId, mergerequestIId].map(encodeURIComponent);

    return RequestHelper.del(this, `projects/${pId}/merge_requests/${mIId}/unsubscribe`, options);
  }
}

export default MergeRequests;<|MERGE_RESOLUTION|>--- conflicted
+++ resolved
@@ -1,62 +1,12 @@
 import { BaseService, RequestHelper } from '../infrastructure';
-
-export interface AcceptMergeRequestOptions {
-  merge_commit_message?: string;
-  squash_commit_message?: string;
-  squash?: boolean;
-  should_remove_source_branch?: boolean;
-  merge_when_pipeline_succeeds?: boolean;
-  sha?: string;
-}
-
-export interface ShowMergeRequestOptions {
-  render_html?: boolean;
-  include_diverged_commits_count?: true;
-  include_rebase_in_progress?: boolean;
-}
-
-export interface CreateMergeRequestOptions {
-  assignee_id?: number;
-  description?: string;
-  target_project_id?: number;
-  labels?: string;
-  milestone_id?: number;
-  remove_source_branch?: boolean;
-  allow_collaboration?: boolean;
-  allow_maintainer_to_push?: boolean;
-  squash?: boolean;
-}
-
-export interface UpdateMergeRequestOptions {
-  target_branch?: number;
-  title?: string;
-  assignee_id?: number;
-  milestone_id?: number;
-  labels?: string;
-  description?: string;
-  state_event?: string;
-  remove_source_branch?: boolean;
-  squash?: boolean;
-  discussion_locked?: boolean;
-  allow_collaboration?: boolean;
-  allow_maintainer_to_push?: boolean;
-}
 
 class MergeRequests extends BaseService {
   accept(
-<<<<<<< HEAD
-      projectId: ProjectId,
-      mergerequestId: MergeRequestId,
-      options: AcceptMergeRequestOptions & RequestOptions,
-  ) {
-    const [pId, mId] = [projectId, mergerequestId].map(encodeURIComponent);
-=======
     projectId: ProjectId,
     mergerequestIId: MergeRequestId,
     options?: AcceptMergeRequestOptions & BaseRequestOptions,
   ) {
     const [pId, mIId] = [projectId, mergerequestIId].map(encodeURIComponent);
->>>>>>> 06593705
 
     return RequestHelper.put(this, `projects/${pId}/merge_requests/${mIId}/merge`, options);
   }
@@ -186,11 +136,7 @@
     sourceBranch: string,
     targetBranch: string,
     title: string,
-<<<<<<< HEAD
-    options: CreateMergeRequestOptions & RequestOptions,
-=======
     options?: CreateMergeRequestOptions & BaseRequestOptions,
->>>>>>> 06593705
   ) {
     const pId = encodeURIComponent(projectId);
 
@@ -204,19 +150,11 @@
   }
 
   edit(
-<<<<<<< HEAD
-      projectId: ProjectId,
-      mergerequestId: MergeRequestId,
-      options: UpdateMergeRequestOptions & RequestOptions,
-  ) {
-    const [pId, mId] = [projectId, mergerequestId].map(encodeURIComponent);
-=======
     projectId: ProjectId,
     mergerequestIId: MergeRequestId,
     options?: UpdateMergeRequestOptions & BaseRequestOptions,
   ) {
     const [pId, mIId] = [projectId, mergerequestIId].map(encodeURIComponent);
->>>>>>> 06593705
 
     return RequestHelper.put(this, `projects/${pId}/merge_requests/${mIId}`, options);
   }
@@ -244,20 +182,8 @@
     return RequestHelper.get(this, `projects/${pId}/merge_requests/${mIId}/participants`, options);
   }
 
-<<<<<<< HEAD
-  participants(projectId: ProjectId, mergerequestId: MergeRequestId) {
-    const [pId, mId] = [projectId, mergerequestId].map(encodeURIComponent);
-
-    return RequestHelper.get(this, `projects/${pId}/merge_requests/${mId}/participants`);
-  }
-
-  pipelines(projectId: ProjectId, { mergerequestId }: { mergerequestId?: string } = {}) {
-    const pId = encodeURIComponent(projectId);
-    const mergeRequest = mergerequestId ? `merge_requests/${encodeURIComponent(mergerequestId)}` : '';
-=======
   pipelines(projectId: ProjectId, mergerequestIId: MergeRequestId, options?: Sudo) {
     const [pId, mIId] = [projectId, mergerequestIId].map(encodeURIComponent);
->>>>>>> 06593705
 
     return RequestHelper.get(this, `projects/${pId}/merge_requests/${mIId}/pipelines`, options);
   }
@@ -289,15 +215,6 @@
   }
 
   show(
-<<<<<<< HEAD
-      projectId: ProjectId,
-      mergerequestId: MergeRequestId,
-      options?: ShowMergeRequestOptions & RequestOptions,
-  ) {
-    const [pId, mId] = [projectId, mergerequestId].map(encodeURIComponent);
-
-    return RequestHelper.get(this, `projects/${pId}/merge_requests/${mId}`, options);
-=======
     projectId: ProjectId,
     mergerequestIId: MergeRequestId,
     options?: ShowMergeRequestOptions & BaseRequestOptions,
@@ -305,7 +222,6 @@
     const [pId, mIId] = [projectId, mergerequestIId].map(encodeURIComponent);
 
     return RequestHelper.get(this, `projects/${pId}/merge_requests/${mIId}`, options);
->>>>>>> 06593705
   }
 
   timeStats(projectId: ProjectId, mergerequestIId: MergeRequestId, options?: Sudo) {
