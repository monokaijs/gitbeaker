import { BaseService, RequestHelper } from '../infrastructure';

class Commits extends BaseService {
  all(projectId: ProjectId, options?: PaginatedRequestOptions) {
    const pId = encodeURIComponent(projectId);

    return RequestHelper.get(this, `projects/${pId}/repository/commits`, options);
  }

  cherryPick(projectId: ProjectId, sha: string, branch: string, options?: Sudo) {
    const pId = encodeURIComponent(projectId);

    return RequestHelper.post(this, `projects/${pId}/repository/commits/${sha}/cherry_pick`, {
      branch,
      ...options,
    });
  }

  comments(projectId: ProjectId, sha: string, options?: Sudo) {
    const pId = encodeURIComponent(projectId);

    return RequestHelper.get(this, `projects/${pId}/repository/commits/${sha}/comments`, options);
  }

  create(
    projectId: ProjectId,
    branch: string,
    message: string,
    actions: CommitAction[] = [],
    options?: BaseRequestOptions,
  ) {
    const pId = encodeURIComponent(projectId);

    return RequestHelper.post(this, `projects/${pId}/repository/commits`, {
      branch,
      commitMessage: message,
      actions,
      ...options,
    });
  }

  createComment(projectId: ProjectId, sha: string, note: string, options?: BaseRequestOptions) {
    const pId = encodeURIComponent(projectId);

    return RequestHelper.post(this, `projects/${pId}/repository/commits/${sha}/comments`, {
      note,
      ...options,
    });
  }

  diff(projectId: ProjectId, sha: string, options?: Sudo) {
    const pId = encodeURIComponent(projectId);

    return RequestHelper.get(this, `projects/${pId}/repository/commits/${sha}/diff`, options);
  }

  editStatus(projectId: ProjectId, sha: string, options?: BaseRequestOptions) {
    const pId = encodeURIComponent(projectId);

    return RequestHelper.post(this, `projects/${pId}/statuses/${sha}`, options);
  }

  references(projectId: ProjectId, sha: string, options?: Sudo) {
    const pId = encodeURIComponent(projectId);

    return RequestHelper.get(this, `projects/${pId}/repository/commits/${sha}/refs`, options);
  }

  show(projectId: ProjectId, sha: string, options?: BaseRequestOptions) {
    const pId = encodeURIComponent(projectId);

    return RequestHelper.get(this, `projects/${pId}/repository/commits/${sha}`, options);
  }

  status(projectId: ProjectId, sha: string, options?: BaseRequestOptions) {
    const pId = encodeURIComponent(projectId);

    return RequestHelper.get(this, `projects/${pId}/repository/commits/${sha}/statuses`, options);
  }

<<<<<<< HEAD
  mergeRequests(projectId: ProjectId, sha: string, options: RequestOptions) {
    const pId = encodeURIComponent(projectId);

    return RequestHelper.get(this, `projects/${pId}/repository/commits/${sha}/merge_requests`, options);
=======
  mergeRequests(projectId: ProjectId, sha: string, options?: BaseRequestOptions) {
    const pId = encodeURIComponent(projectId);

    return RequestHelper.get(this, `projects/${pId}/repository/commits/${sha}/merge_requests`);
>>>>>>> 06593705
  }
}

export default Commits;<|MERGE_RESOLUTION|>--- conflicted
+++ resolved
@@ -78,17 +78,10 @@
     return RequestHelper.get(this, `projects/${pId}/repository/commits/${sha}/statuses`, options);
   }
 
-<<<<<<< HEAD
-  mergeRequests(projectId: ProjectId, sha: string, options: RequestOptions) {
-    const pId = encodeURIComponent(projectId);
-
-    return RequestHelper.get(this, `projects/${pId}/repository/commits/${sha}/merge_requests`, options);
-=======
   mergeRequests(projectId: ProjectId, sha: string, options?: BaseRequestOptions) {
     const pId = encodeURIComponent(projectId);
 
     return RequestHelper.get(this, `projects/${pId}/repository/commits/${sha}/merge_requests`);
->>>>>>> 06593705
   }
 }
 
