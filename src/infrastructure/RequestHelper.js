import Humps from 'humps';
import LinkParser from 'parse-link-header';
import QS from 'qs';
import URLJoin from 'url-join';
import StreamableRequest from 'request';

function defaultRequest(
  { url, useXMLHttpRequest },
  endpoint,
  {
    headers,
    body,
    qs,
    formData,
    resolveWithFullResponse = false,
  },
) {
  const params = {
    url: URLJoin(url, endpoint),
    headers,
    json: true,
  };

  if (body) params.body = Humps.decamelizeKeys(body);

  if (qs) {
    if (useXMLHttpRequest) {
      // The xhr package doesn't have a way of passing in a qs object until v3
      params.url = URLJoin(params.url, `?${QS.stringify(Humps.decamelizeKeys(qs))}`);
    } else {
      params.qs = Humps.decamelizeKeys(qs);
    }
  }

  if (formData) params.formData = formData;

  params.resolveWithFullResponse = resolveWithFullResponse;

  return params;
}

function getStream(service, endpoint, options = {}) {
  if (service.useXMLHttpRequest) {
    throw new Error('Cannot use streaming functionality with XMLHttpRequest. Please instantiate without this option to use streaming');
  }

  const requestOptions = defaultRequest(service, endpoint, {
    headers: service.headers,
    qs: options,
  });

  return StreamableRequest.get(requestOptions);
}

async function getPaginated(service, endpoint, options = {}) {
  const { showPagination, maxPages, ...queryOptions } = options;
  const requestOptions = defaultRequest(service, endpoint, {
    headers: service.headers,
    qs: queryOptions,
    resolveWithFullResponse: true,
  });

  const response = await service.requester.get(requestOptions);
  const links = LinkParser(response.headers.link) || {};
  const page = response.headers['x-page'];
  const underMaxPageLimit = maxPages ? page < maxPages : true;
  let more = [];
  let data;

  // If not looking for a singular page and still under the max pages limit
  // AND their is a next page, paginate
  if (!queryOptions.page && underMaxPageLimit && links.next) {
    more = await getPaginated(service, links.next.url.replace(service.url, ''), options);
    data = [...response.body, ...more];
  } else {
    data = response.body;
  }

<<<<<<< HEAD
  const data = Array.isArray(response.body) ? [...response.body, ...more] : response.body;

  if (!queryOptions.page && showPagination) {
=======
  if (queryOptions.page && showPagination) {
>>>>>>> e77dbd0f
    return {
      data,
      pagination: {
        total: response.headers['x-total'],
        next: response.headers['x-next-page'] || null,
        current: response.headers['x-page'] || null,
        previous: response.headers['x-prev-page'] || null,
        perPage: response.headers['x-per-page'],
        totalPages: response.headers['x-total-pages'],
      },
    };
  }

  return data;
}

class RequestHelper {
  static async get(service, endpoint, options = {}, { stream = false } = {}) {
    if (stream) return getStream(service, endpoint, options);

    return getPaginated(service, endpoint, options);
  }

  static post(service, endpoint, options = {}, form = false) {
    const body = form ? 'formData' : 'body';
    const requestOptions = defaultRequest(service, endpoint, {
      headers: service.headers,
      [body]: options,
    });

    return service.requester.post(requestOptions);
  }

  static put(service, endpoint, options = {}) {
    const requestOptions = defaultRequest(service, endpoint, {
      headers: service.headers,
      body: options,
    });

    return service.requester.put(requestOptions);
  }

  static delete(service, endpoint, options = {}) {
    const requestOptions = defaultRequest(service, endpoint, {
      headers: service.headers,
      qs: options,
    });

    return service.requester.delete(requestOptions);
  }
}

export default RequestHelper;<|MERGE_RESOLUTION|>--- conflicted
+++ resolved
@@ -76,13 +76,9 @@
     data = response.body;
   }
 
-<<<<<<< HEAD
   const data = Array.isArray(response.body) ? [...response.body, ...more] : response.body;
 
-  if (!queryOptions.page && showPagination) {
-=======
   if (queryOptions.page && showPagination) {
->>>>>>> e77dbd0f
     return {
       data,
       pagination: {
