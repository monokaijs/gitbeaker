--- conflicted
+++ resolved
@@ -29,19 +29,6 @@
   return params;
 }
 
-<<<<<<< HEAD
-class RequestHelper {
-  static async get(service, endpoint, options = {}, { stream = false } = {}) {
-    if (stream) {
-      if (service.useXMLHttpRequest) {
-        throw new Error('Cannot use streaming functionality with XMLHttpRequest. Please instantiate without this option to use streaming');
-      }
-      return StreamableRequest.get(defaultRequest(service, endpoint, {
-        headers: service.headers,
-        qs: options,
-      }));
-    }
-=======
 function getStream(service, endpoint, options = {}) {
   if (service.useXMLHttpRequest) {
     throw new Error('Cannot use streaming functionality with XMLHttpRequest. Please instantiate without this option to use streaming');
@@ -55,13 +42,12 @@
   return StreamableRequest.get(requestOptions);
 }
 
-function getPaginated(service, endpoint, options = {}) {
+async function getPaginated(service, endpoint, options = {}) {
   const requestOptions = defaultRequest(service, endpoint, {
     headers: service.headers,
     qs: options,
     resolveWithFullResponse: true,
   });
->>>>>>> 9ac54751
 
   const response = await service.requester.get(requestOptions);
   const links = LinkParser(response.headers.link);
