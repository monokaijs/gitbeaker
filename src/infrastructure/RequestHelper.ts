--- conflicted
+++ resolved
@@ -69,45 +69,7 @@
     sudo,
   });
 
-<<<<<<< HEAD
-  const response = await service.requester.get(requestOptions);
-  const links = LinkParser(response.headers.link) || {};
-  const page = response.headers['x-page'];
-  const underMaxPageLimit = maxPages ? page < maxPages : true;
-  let more = [];
-  let data: temporaryAny;
-
-  // If not looking for a singular page and still under the max pages limit
-  // AND their is a next page, paginate
-  if (!queryOptions.page && underMaxPageLimit && links.next) {
-    // If redirected from http:// to https://, need to update service.url to avoid url inception
-    if (service.url.slice(0, 5) === 'http:' && links.next.url.slice(0, 5) === 'https') {
-      service.url = service.url.replace('http:', 'https:');
-    }
-    more = await getPaginated(service, links.next.url.replace(service.url, ''), options);
-    data = [...response.body, ...more];
-  } else {
-    data = response.body;
-  }
-
-  if ((queryOptions.page || maxPages) && showPagination) {
-    return {
-      data,
-      pagination: {
-        total: response.headers['x-total'],
-        next: response.headers['x-next-page'] || null,
-        current: response.headers['x-page'] || null,
-        previous: response.headers['x-prev-page'] || null,
-        perPage: response.headers['x-per-page'],
-        totalPages: response.headers['x-total-pages'],
-      },
-    };
-  }
-
-  return data;
-=======
   return response.body;
->>>>>>> 06593705
 }
 
 export async function put(
@@ -120,67 +82,7 @@
     body,
   });
 
-<<<<<<< HEAD
-export interface RequestOptions {
-  targetIssueId?: string;
-  targetProjectId?: string;
-  content?: string;
-  id?: string;
-  sourceBranch?: string;
-  targetBranch?: string;
-  /** The duration in human format. e.g: 3h30m */
-  duration?: string;
-  domain?: string;
-  cron?: temporaryAny;
-  description?: string;
-  file?: {
-    value: Buffer;
-    options: {
-      filename: string;
-      contentType: 'application/octet-stream';
-    };
-  };
-  path?: string;
-  namespace?: string;
-  visibility?: string;
-  code?: string;
-  fileName?: string;
-  from?: string;
-  to?: string;
-  sha?: string;
-  runnerId?: string;
-  ref?: string;
-  scope?: string;
-  url?: string;
-  scopes?: temporaryAny;
-  expiresAt?: string;
-  note?: string;
-  actions?: CommitAction[];
-  commitMessage?: string;
-  branch?: string;
-  body?: string | temporaryAny;
-  title?: string;
-  name?: string;
-  labelId?: temporaryAny;
-  accessLevel?: number;
-  userId?: UserId;
-  position?: temporaryAny;
-  value?: string;
-  linkUrl?: string;
-  imageUrl?: string;
-  key?: string;
-  action?: string;
-  targetType?: string;
-  email?: string;
-  password?: string;
-  search?: string;
-  public?: boolean;
-  text?: string;
-  token?: string;
-  maxPages?: number;
-=======
   return response.body;
->>>>>>> 06593705
 }
 
 export async function del(
