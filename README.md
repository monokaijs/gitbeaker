[![dependencies Status](https://david-dm.org/jdalrymple/node-gitlab-api/status.svg)](https://david-dm.org/jdalrymple/node-gitlab-api)[![devDependencies Status](https://david-dm.org/jdalrymple/node-gitlab-api/dev-status.svg)](https://david-dm.org/jdalrymple/node-gitlab-api?type=dev)[![Code Climate](https://codeclimate.com/github/jdalrymple/node-gitlab-api/badges/gpa.svg)](https://codeclimate.com/github/jdalrymple/node-gitlab-api)

[![NPM](https://nodei.co/npm/node-gitlab-api.png?downloads=true&stars=true)](https://nodei.co/npm/node-gitlab-api/)

# node-gitlab-api

[GitLab](https://github.com/gitlabhq/gitlabhq) API Nodejs library.
It wraps the HTTP v4 api library described [here](https://github.com/gitlabhq/gitlabhq/tree/master/doc/api).

## Table of Contents

* [Install](#install)
* [Usage](#usage)
* [Docs](#docs)
	* [Projects](https://github.com/jdalrymple/node-gitlab-api/blob/master/docs/projects.md)
* [Contributors](#contributors)
* [License](#licence)
* [Changelog](#changelog)

## Install

```bash
# Install from npm
npm install node-gitlab-api
```

## Usage

URL to your GitLab instance should not include `/api/v4` path.

Instantiate the library using a basic token created in your [Gitlab Profile](https://docs.gitlab.com/ce/user/profile/personal_access_tokens.html)
```javascript
const GitlabAPI = require('node-gitlab-api')({
  url:   'http://example.com', // Defaults to http://gitlab.com
  token: 'abcdefghij123456'	//Can be created in your profile. 
})
```

Or, use a oauth token instead!

```javascript
const GitlabAPI = require('node-gitlab-api')({
  url:   'http://example.com', // Defaults to http://gitlab.com
  oauthToken: 'abcdefghij123456'
})
<<<<<<< HEAD
```
=======
const gitlab = GitLabAPI
>>>>>>> 75e18b5e

Once you have your library instatiated, you can utilize many of the api's functionality:
```javascript
// Listing users
let users = await gitlab.users.all();
<<<<<<< HEAD
```

Or using Promise-Then notation
```javascript
// Listing projects
gitlab.projects.all()
.then((projects) => {
	console.log(projects)
})
=======
console.log(users);

// or
let usersP = gitlab.users.all();
usersP.then(console.log);

// Listing projects
let projects = await gitlab.projects.all();
console.log(projects);

// or
let projectsP = gitlab.users.all();
projectsP.then(console.log);
>>>>>>> 75e18b5e
```

General rule about all the function parameters:
- If its a required parameter, it is a named argument in the functions
- If its an optional parameter, it is defined in a options object following the named arguments

ie. 

```javascript
GitlabAPI.projects.create(projectId, {
	//options defined in the gitlab api documentation
})
```

### Pagination

For any .all() function on a reasource, it will return all the items from gitlab. This can be troublesome if there are many items, as the request it self can take a while to be fulfilled. As such, a maxPages option can be passed to limit the scope of the all function.


```javascript
// Listing projects
let projects = await gitlab.projects.all({max_pages:2});

```

You can also use this in conjunction to the perPage argument which would override the default of 30 per page set by Gitlab:

```javascript
// Listing projects
let projects = await gitlab.projects.all({max_pages:2, per_page:40});

```


## Docs

Although there are the offical docs for the API, i realised i should still explain the function calls in this library, so i wrote some up!

* [Projects](https://github.com/jdalrymple/node-gitlab-api/blob/master/docs/projects.md)

## Contributors

This started off as a fork from [node-gitlab](https://github.com/node-gitlab/node-gitlab) but I ended up rewriting 90% of the code. Here are the original work's [contributers](https://github.com/node-gitlab/node-gitlab#contributors).

- [Dylan DesRosier](https://github.com/ddesrosier)
- [Shady Grove](https://github.com/shadygrove)
- []()

## License

MIT

## Changelog
[1.1.3](https://github.com/jdalrymple/node-gitlab-api/36570c32be7cd564bda9c7c7dc07059987969bd4) (2017-09-24)
------------------
- Fixing typos in... thanks to []
- Updated the ReadMe to be more clear based on suggestions from [ ]()

[1.1.2](https://github.com/jdalrymple/node-gitlab-api/36570c32be7cd564bda9c7c7dc07059987969bd4) (2017-09-24)
------------------
- Updated the protected branch functionality by adding an options parameter originally proposed by [shadygrove](https://github.com/shadygrove)
- Removed old paging logic from groups
- Updating library dependencies

[1.1.1](https://github.com/jdalrymple/node-gitlab-api/67df1c8772614b3856f2995eaa7d260d0f697e49) (2017-09-24)
------------------
- Patch, fixed a broken pagination property 

[1.1.0](https://github.com/jdalrymple/node-gitlab-api/385ef9f351981f26180e1381525ade458bcde1cd) (2017-09-24)
------------------
- Adding proper pagination support

[1.0.14](https://github.com/jdalrymple/node-gitlab-api/b8fb74828503f0a6432376ad156b7f9e33f6228e) (2017-08-1)
------------------
- Adding default file name for file uploads. If none is supplied, the filename is
inferred from the file path

[1.0.13](https://github.com/jdalrymple/node-gitlab-api/3eb244a5b487f487859f750e46c8fa287b4455c4) (2017-07-31)
------------------
- Fixed another bug in the project file upload functionality

[1.0.12](https://github.com/jdalrymple/node-gitlab-api/commit/6f77ee0a462a19ae65bd6206eb94c72e271ba673) (2017-07-30)
------------------
- Added issue links (for related issues)
- Fixed project file upload

[1.0.11](https://github.com/jdalrymple/node-gitlab-api/commit/af4eb6955f583b5be4a4032d2d532d81bb2cf54d) (2017-07-20)
------------------
- Fixing the problem where Id was used instead of IId's for Project issues
- Fixing the naming convention for Project Issues
- Standadized the use of parseInt in the codebase
- Removed instances of duplicate code found by code climate


[1.0.10](https://github.com/jdalrymple/node-gitlab-api/commit/c4a55aba89d83fda1552b3d5688b090b0c2b60aa) (2017-07-13)
------------------
- Fixing Issues #1, #2, and #3

[1.0.9](https://github.com/jdalrymple/node-gitlab-api/commit/7a90dbb6354fe956fff37c56f938a833e3fc5ea1) (2017-07-06)
------------------
- Fixing broken Notes API reference
- Added Project triggers, members and hooks docs
- Moved Project Runners into its own scope and seperated out general Runners API logic

[1.0.8](https://github.com/jdalrymple/node-gitlab-api/commit/491a707624ba9f58818014eacfeb7182b8ecf800) (2017-06-30)
------------------
- Adding more to the Project Issue Notes API
- Updating Readme to show examples of connecting with oauth tokens
- Begun adding documentation for projects

[1.0.7](https://github.com/jdalrymple/node-gitlab-api/commit/50642ad764ecd20d2a9e279cf2a47e7b5efe8f07) (2017-06-23)
------------------
- Fixing bug within the Issues API; reference to an old function.

[1.0.6](https://github.com/jdalrymple/node-gitlab-api/commit/2b02d1e354c1c267683d10b893ad055fe856a214) (2017-06-23)
------------------
- Fixing bug within the Labels API; Missing required argument.

[1.0.5](https://github.com/jdalrymple/node-gitlab-api/commit/03a22b46a62d7b68937575b0b74b6fd3496f7cbf) (2017-06-23)
------------------
- Fixing bug within the delete API calls. It was missing query parameters

[1.0.4](https://github.com/jdalrymple/node-gitlab-api/commit/9d9ef2615c6dd778a3fb1c6140d5ce009c421bb1) (2017-06-23)
------------------
- Adding more to the Labels API
- Cleaned up the Issues class

[1.0.3](https://github.com/jdalrymple/node-gitlab-api/commit/fe5a5fbb8d01fb670b7c7b14ce2c5b7f30d71fe5) (2017-06-23)
------------------
- Updating problems within the Milestone API
- Removed the old 'list' calls for projects and issues which displayed a deprecated message. Only all is available now.

[1.0.2](https://github.com/jdalrymple/node-gitlab-api/commit/a295d5a613efa13be79fec5fa2835076047cdcc5) (2017-06-22)
------------------
- Updating examples in readme
- Adding dependancy badges
- Removing unused test files

[1.0.1](https://github.com/jdalrymple/node-gitlab-api/commit/64a8f8c7720f5df9a67d3f26cc8712fc21eb3ac0) (2017-06-21)
------------------
- Initial release
- TODO: Tests, Examples
<|MERGE_RESOLUTION|>--- conflicted
+++ resolved
@@ -43,17 +43,15 @@
   url:   'http://example.com', // Defaults to http://gitlab.com
   oauthToken: 'abcdefghij123456'
 })
-<<<<<<< HEAD
-```
-=======
-const gitlab = GitLabAPI
->>>>>>> 75e18b5e
+```
 
 Once you have your library instatiated, you can utilize many of the api's functionality:
+
+Using the await/async method
+
 ```javascript
 // Listing users
-let users = await gitlab.users.all();
-<<<<<<< HEAD
+let users = await GitlabAPI.users.all();
 ```
 
 Or using Promise-Then notation
@@ -63,21 +61,6 @@
 .then((projects) => {
 	console.log(projects)
 })
-=======
-console.log(users);
-
-// or
-let usersP = gitlab.users.all();
-usersP.then(console.log);
-
-// Listing projects
-let projects = await gitlab.projects.all();
-console.log(projects);
-
-// or
-let projectsP = gitlab.users.all();
-projectsP.then(console.log);
->>>>>>> 75e18b5e
 ```
 
 General rule about all the function parameters:
@@ -124,7 +107,7 @@
 
 - [Dylan DesRosier](https://github.com/ddesrosier)
 - [Shady Grove](https://github.com/shadygrove)
-- []()
+- [Frank V](https://github.com/FrankV01)
 
 ## License
 
