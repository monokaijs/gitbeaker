--- conflicted
+++ resolved
@@ -146,35 +146,6 @@
 Instantiate the library using a basic token created in your [Gitlab Profile](https://docs.gitlab.com/ce/user/profile/personal_access_tokens.html)
 
 ```javascript
-<<<<<<< HEAD
-// ES6 (>=node 8.0.0)
-import Gitlab from 'gitlab';
-
-// ES5, assuming Promise and Object.assign are available
-const Gitlab = require('gitlab/dist/es5').default
-
-
-// Instantiating
-const api = new Gitlab({
-  url:   'http://example.com', // Defaults to https://gitlab.com
-  token: 'abcdefghij123456'  // Can be created in your profile.
-})
-
-// Or, use a OAuth token instead!
-
-const api = new Gitlab({
-  url:   'http://example.com', // Defaults to https://gitlab.com
-  oauthToken: 'abcdefghij123456'
-})
-
-// You can also use a CI job token:
-
-const api = new Gitlab({
-  url:   'http://example.com', // Defaults to https://gitlab.com
-  jobToken: process.env.CI_JOB_TOKEN
-})
-
-=======
 // ES6 (>=node 8.9.0)
 import { Gitlab } from 'gitlab';   // All Resources
 import { Projects } from 'gitlab'; // Just the Project Resource
@@ -182,20 +153,10 @@
 
 // ES5, assuming native or polyfilled Promise is available
 const { Gitlab } = require('gitlab');
->>>>>>> 06593705
 ```
 
 Instatiating options:
 ```javascript
-<<<<<<< HEAD
-import { Projects } from 'gitlab';
-
-const service = new Projects({
-  url:   'http://example.com', // Defaults to https://gitlab.com
-  token: 'abcdefghij123456' // Can be created in your profile.
-})
-
-=======
 const api = new Gitlab({
   host: 'http://gl.com',    //Optional, Default: https://gitlab.com
   token: 'personaltoken',   //Personal Token. Required (one of the three tokens are required)
@@ -207,7 +168,6 @@
   camelize = false,         //Response Key Camelize. Camelizes all response body keys. Optional, Default: false
   requester = KyRequester,  //Request Library Wrapper. Optional, Default: Currently wraps Ky.
 });
->>>>>>> 06593705
 ```
 
 #### Bundle Imports
@@ -218,11 +178,7 @@
 import { ProjectsBundle } from 'gitlab';
 
 const services = new ProjectsBundle({
-<<<<<<< HEAD
-  url:   'http://example.com', // Defaults to https://gitlab.com
-=======
   host:   'http://example.com', // Defaults to https://gitlab.com
->>>>>>> 06593705
   token: 'abcdefghij123456' // Can be created in your profile.
 })
 
@@ -311,7 +267,6 @@
 ```
 
 #### Handling HTTPS certificates
-<<<<<<< HEAD
 
 If your Gitlab server is running via HTTPS, the proper way to pass in your certificates is via a `NODE_EXTRA_CA_CERTS` environment key, like this:
 
@@ -333,37 +288,6 @@
 
 > **NOTE**: _Using `process.env.NODE_TLS_REJECT_UNAUTHORIZED = '0'` will not work with the `gitlab` library. The `rejectUnauthorized` key is the only way to allow insecure certificates to be bypassed._
 
-### Using XMLHttpRequest
-This package uses the [Request](https://github.com/request/request) library by default, which is built into Node. However, if your code is running in a browser, you can get better built-in resolution of proxies and self-signed certificates by using the browser's XMLHttpRequest implementation instead:
-=======
->>>>>>> 06593705
-
-If your Gitlab server is running via HTTPS, the proper way to pass in your certificates is via a `NODE_EXTRA_CA_CERTS` environment key, like this:
-
-<<<<<<< HEAD
-const api = new Gitlab({
-  url:   'http://example.com', // Defaults to https://gitlab.com
-  token: 'abcdefghij123456',	// Can be created in your profile.
-=======
-```js
-"scripts": {
-    "start": "NODE_EXTRA_CA_CERTS=./secrets/3ShapeCA.pem node bot.js"
-},
-```
->>>>>>> 06593705
-
-Although we don't encourage it, if you absolutely must allow insecure certificates, you can instantiate the API with `rejectAuthorized` set to `false` like this:
-
-```
-const api = new Gitlab({
-  url: '...',
-  token: '...',
-  rejectUnauthorized: false
-})
-```
-
-> **NOTE**: _Using `process.env.NODE_TLS_REJECT_UNAUTHORIZED = '0'` will not work with the `gitlab` library. The `rejectUnauthorized` key is the only way to allow insecure certificates to be bypassed._
-
 ### Examples
 
 Once you have your library instantiated, you can utilize many of the API's functionality:
@@ -374,13 +298,8 @@
 import { Gitlab } from 'gitlab';
 
 const api = new Gitlab({
-<<<<<<< HEAD
-  url:   'http://example.com', // Defaults to https://gitlab.com
-  token: 'abcdefghij123456' // Can be created in your profile.
-=======
   host: 'http://example.com', // Defaults to https://gitlab.com
   token: 'abcdefghij123456', // Can be created in your profile.
->>>>>>> 06593705
 });
 
 // Listing users
@@ -403,13 +322,8 @@
 import { Gitlab } from 'gitlab';
 
 const api = new Gitlab({
-<<<<<<< HEAD
-  url:   'http://example.com', // Defaults to https://gitlab.com
-  token: 'abcdefghij123456' // Can be created in your profile.
-=======
   host: 'http://example.com', // Defaults to https://gitlab.com
   token: 'abcdefghij123456', // Can be created in your profile.
->>>>>>> 06593705
 });
 
 api.Projects.create(projectId, {
@@ -425,13 +339,8 @@
 import { Gitlab } from 'gitlab';
 
 const api = new Gitlab({
-<<<<<<< HEAD
-  url:   'http://example.com', // Defaults to https://gitlab.com
-  token: 'abcdefghij123456' // Can be created in your profile.
-=======
   host: 'http://example.com', // Defaults to https://gitlab.com
   token: 'abcdefghij123456', // Can be created in your profile.
->>>>>>> 06593705
 });
 
 let projects = await api.Projects.all({ maxPages: 2 });
@@ -443,13 +352,8 @@
 import { Gitlab } from 'gitlab';
 
 const api = new Gitlab({
-<<<<<<< HEAD
-  url:   'http://example.com', // Defaults to https://gitlab.com
-  token: 'abcdefghij123456' // Can be created in your profile.
-=======
   host: 'http://example.com', // Defaults to https://gitlab.com
   token: 'abcdefghij123456', // Can be created in your profile.
->>>>>>> 06593705
 });
 
 let projects = await api.Projects.all({ maxPages: 2, perPage: 40 });
@@ -495,13 +399,8 @@
 ```javascript
 import { NotificationSettings } from 'gitlab';
 
-<<<<<<< HEAD
-const { NotificationSettings } = new Gitlab({
-  url:   'http://example.com', // Defaults to https://gitlab.com
-=======
 const service = new NotificationSettings({
   host:   'http://example.com', // Defaults to https://gitlab.com
->>>>>>> 06593705
   token: 'abcdefghij123456' // Can be created in your profile.
   sudo: 8 // Can be the user ID or a username
 });
@@ -511,11 +410,6 @@
 })
 ```
 
-<<<<<<< HEAD
-## Docs
-
-Although there are the [official docs](https://github.com/gitlabhq/gitlabhq/tree/master/doc/api) for the API, this library comes with some extra goodies to make using the API easier. After the 5.0.0 release, the next large project will be putting together proper documentation for these goodies [#39]! Stay tuned!
-=======
 ### Custom Request Libraries
 
 There is another constructor parameter that allows the user to specify their own custom request library
@@ -539,7 +433,6 @@
 ## Docs
 
 Although there are the [official docs](https://github.com/gitlabhq/gitlabhq/tree/master/doc/api) for the API, there are some extra goodies offered by this package! After the 3.0.0 release, the next large project will be putting together proper documentation for these goodies [#39]! Stay tuned!!
->>>>>>> 06593705
 
 ## Development
 
