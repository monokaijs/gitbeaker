{
  "name": "gitlab",
  "version": "10.1.1",
  "description": "Full NodeJS implementation of the GitLab API. Supports Promises, Async/Await.",
  "keywords": [
    "api",
    "browser",
    "es5",
    "es6",
    "gitlab",
    "ky"
  ],
  "homepage": "https://github.com/jdalrymple/node-gitlab#readme",
  "bugs": {
    "url": "https://github.com/jdalrymple/node-gitlab/issues"
  },
  "repository": {
    "type": "git",
    "url": "https://github.com/jdalrymple/node-gitlab"
  },
  "license": "MIT",
  "author": {
    "name": "Justin Dalrymple",
    "email": "justin.s.dalrymple@gmail.com"
  },
  "files": [
    "dist"
  ],
  "main": "dist/index.js",
  "module": "dist/index.es.js",
  "browser": "dist/index.browser.js",
  "types": "dist/index.d.ts",
  "scripts": {
    "build": "tsc && rollup -c",
    "commit": "npx git-cz",
    "coverage": "codecov",
    "lint": "tslint -p . -t stylish",
    "lint:doc:fix": "prettier --write './*.json' './*.yml' './*.md'",
    "lint:fix": "npm run lint -- --fix",
    "prepublishOnly": "npm run build",
    "release": "semantic-release",
    "test:integration": "jest test/integration -c=jest.config.json --detectOpenHandles",
    "test:unit": "jest test/unit --debug -c=jest.config.json"
  },
  "config": {
    "commitizen": {
      "path": "./node_modules/cz-conventional-changelog"
    }
  },
  "dependencies": {
    "form-data": "^2.3.3",
    "humps": "^2.0.1",
<<<<<<< HEAD
    "ky": "^0.12.0",
    "ky-universal": "^0.2.1",
=======
    "ky": "^0.11.2",
    "ky-universal": "^0.3.0",
>>>>>>> e822663c
    "li": "^1.3.0",
    "query-string": "^6.8.1",
    "universal-url": "^2.0.0"
  },
  "devDependencies": {
    "@semantic-release/changelog": "^3.0.2",
    "@semantic-release/git": "^7.0.12",
    "@semantic-release/npm": "^5.1.12",
    "@types/form-data": "^2.2.1",
    "@types/humps": "^1.1.2",
    "@types/jest": "^24.0.15",
    "codecov": "^3.5.0",
    "cz-conventional-changelog": "^3.0.0",
    "husky": "^3.0.0",
    "jest": "^24.8.0",
    "jest-extended": "^0.11.1",
    "jest-tap-reporter": "^1.9.0",
    "lint-staged": "^9.2.1",
    "prettier": "^1.17.1",
    "rollup": "^1.19.3",
    "rollup-plugin-commonjs": "^10.0.0",
    "rollup-plugin-json": "^4.0.0",
    "rollup-plugin-node-builtins": "^2.1.2",
    "rollup-plugin-node-globals": "^1.4.0",
    "rollup-plugin-node-resolve": "^5.1.0",
    "rollup-plugin-terser": "^5.0.0",
    "rollup-plugin-typescript2": "^0.22.0",
    "semantic-release": "^15.13.17",
    "ts-jest": "^24.0.2",
    "tslint": "^5.16.0",
    "tslint-config-airbnb": "^5.11.1",
    "tslint-config-prettier": "^1.18.0",
    "typescript": "^3.5.2"
  },
  "engines": {
    "node": ">=8.9.0"
  }
}<|MERGE_RESOLUTION|>--- conflicted
+++ resolved
@@ -50,13 +50,8 @@
   "dependencies": {
     "form-data": "^2.3.3",
     "humps": "^2.0.1",
-<<<<<<< HEAD
     "ky": "^0.12.0",
-    "ky-universal": "^0.2.1",
-=======
-    "ky": "^0.11.2",
     "ky-universal": "^0.3.0",
->>>>>>> e822663c
     "li": "^1.3.0",
     "query-string": "^6.8.1",
     "universal-url": "^2.0.0"
