--- conflicted
+++ resolved
@@ -1,18 +1,4 @@
 {
-<<<<<<< HEAD
-  "name": "gitlab",
-  "description": "Full NodeJS implementation of the GitLab API. Supports Promises, Async/Await.",
-  "version": "14.2.2",
-  "author": {
-    "name": "Justin Dalrymple",
-    "email": "justin.s.dalrymple@gmail.com"
-  },
-  "bin": {
-    "gitlab": "dist/index.cli.js"
-  },
-  "browser": "dist/index.browser.js",
-=======
->>>>>>> f48006ce
   "bugs": {
     "url": "https://github.com/jdalrymple/gitbeaker/issues"
   },
