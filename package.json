--- conflicted
+++ resolved
@@ -1,26 +1,16 @@
 {
   "name": "node-gitlab-api",
-<<<<<<< HEAD
-  "version": "3.0.0-rc.8",
-=======
-  "version": "2.2.8",
->>>>>>> fca88c93
+  "version": "3.0.0",
   "description": "Full NodeJS implementation of the GitLab API. Supports Promises, Async/Await.",
   "main": "dist/latest/index.js",
   "engines": {
     "node": ">=8.9.0"
   },
   "scripts": {
-<<<<<<< HEAD
     "build:clean": "rimraf -rf dist && mkdirp -p dist",
     "build:es6": "babel src -d dist/latest --config-file=./.babelrc",
     "build:es5": "babel src -d dist/es5  --config-file=./.babelrc-es5",
     "build": "npm run build:clean && npm run build:es6 && npm run build:es5",
-=======
-    "build:es6": "babel src --out-dir dist/latest --config-file=./.babelrc",
-    "build:es5": "babel src --out-dir dist/es5  --config-file=./.babelrc-es5",
-    "build": "npm run build:es6 && npm run build:es5",
->>>>>>> fca88c93
     "prepublishOnly": "npm run build"
   },
   "repository": {
@@ -58,10 +48,6 @@
     "parse-link-header": "^1.0.1",
     "request": "^2.85.0",
     "request-promise": "^4.2.2",
-<<<<<<< HEAD
-    "tempy": "^0.2.1",
-=======
->>>>>>> fca88c93
     "url-join": "^4.0.0"
   }
 }