--- conflicted
+++ resolved
@@ -1,10 +1,6 @@
 {
   "name": "gitlab",
-<<<<<<< HEAD
-  "version": "4.5.1",
-=======
   "version": "5.0.0-rc.17",
->>>>>>> 06593705
   "description": "Full NodeJS implementation of the GitLab API. Supports Promises, Async/Await.",
   "keywords": [
     "api",
@@ -66,37 +62,6 @@
   "devDependencies": {
     "@semantic-release/changelog": "^3.0.2",
     "@semantic-release/git": "^7.0.8",
-<<<<<<< HEAD
-    "@semantic-release/npm": "^5.1.4",
-    "@types/humps": "^1.1.2",
-    "@types/jest": "^24.0.11",
-    "@types/parse-link-header": "^1.0.0",
-    "@types/qs": "^6.5.2",
-    "@types/request-promise": "^4.1.42",
-    "@types/url-join": "^4.0.0",
-    "@types/util.promisify": "^1.0.0",
-    "codecov": "^3.2.0",
-    "cz-conventional-changelog": "^2.1.0",
-    "husky": "^2.0.0",
-    "jest": "^24.5.0",
-    "jest-extended": "^0.11.1",
-    "jest-tap-reporter": "^1.9.0",
-    "semantic-release": "^15.13.3",
-    "ts-jest": "^24.0.0",
-    "tslint": "^5.14.0",
-    "tslint-config-airbnb": "^5.11.1",
-    "typescript": "^3.3.4000"
-  },
-  "dependencies": {
-    "humps": "^2.0.1",
-    "parse-link-header": "^1.0.1",
-    "qs": "^6.6.0",
-    "request": "^2.88.0",
-    "request-promise": "^4.2.4",
-    "request-promise-core": "^1.1.2",
-    "url-join": "^4.0.0",
-    "xhr": "^2.5.0"
-=======
     "@semantic-release/npm": "^5.1.7",
     "@types/form-data": "^2.2.1",
     "@types/humps": "^1.1.2",
@@ -125,6 +90,5 @@
   },
   "engines": {
     "node": ">=8.9.0"
->>>>>>> 06593705
   }
 }