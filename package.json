{
  "name": "gitlab",
  "version": "0.0.0-development",
  "description": "Full NodeJS implementation of the GitLab API. Supports Promises, Async/Await.",
  "main": "dist/latest/index.js",
  "engines": {
    "node": ">=8.9.0"
  },
  "scripts": {
    "build:clean": "rimraf -rf dist && mkdir -p dist",
    "build:es6": "babel src -d dist/latest --config-file=./.babelrc",
    "build:es5": "babel src -d dist/es5  --config-file=./.babelrc-es5",
    "build": "npm run build:clean && npm run build:es6 && npm run build:es5",
    "lint": "node_modules/.bin/eslint ./src ./test",
    "test:bundles": "jest test/tests/bundles",
    "test:infrastructure": "jest test/tests/infrastructure",
    "test:services": "jest test/tests/services",
    "test": "jest && codecov",
    "prepublishOnly": "npm run build",
    "semantic-release": "semantic-release -t '${version}'"
  },
  "repository": {
    "type": "git",
    "url": "https://github.com/jdalrymple/node-gitlab"
  },
  "keywords": [
    "gitlab",
    "api",
    "es6",
    "es5",
    "request"
  ],
  "bugs": {
    "url": "https://github.com/jdalrymple/node-gitlab/issues"
  },
  "author": "Justin Dalrymple <justin.s.dalrymple@gmail.com>",
  "license": "MIT",
  "readmeFilename": "README.md",
  "devDependencies": {
    "@babel/cli": "^7.0.0-beta.51",
    "@babel/core": "^7.0.0-beta.51",
    "@babel/plugin-proposal-object-rest-spread": "^7.0.0-beta.51",
    "@babel/plugin-transform-runtime": "^7.0.0-beta.51",
    "@babel/preset-env": "^7.0.0-beta.51",
    "babel-core": "^7.0.0-0",
    "babel-eslint": "^8.2.3",
    "babel-jest": "^23.0.0",
    "codecov": "^3.0.2",
    "eslint": "^5.0.0-rc.0",
    "eslint-config-airbnb": "^17.0.0",
    "eslint-plugin-import": "^2.12.0",
    "eslint-plugin-jest": "^21.17.0",
    "eslint-plugin-jsx-a11y": "^6.0.3",
    "eslint-plugin-react": "^7.9.1",
    "jest": "^23.1.0",
    "jest-tap-reporter": "^1.9.0",
<<<<<<< HEAD
    "regenerator-runtime": "^0.11.1",
    "semantic-release": "^15.6.0"
=======
    "regenerator-runtime": "^0.12.0"
>>>>>>> 22b4406e
  },
  "dependencies": {
    "@babel/runtime": "^7.0.0-beta.51",
    "humps": "^2.0.1",
    "lodash.pick": "^4.4.0",
    "parse-link-header": "^1.0.1",
    "qs": "^6.5.2",
    "request": "^2.87.0",
    "request-promise": "^4.2.2",
    "request-promise-core": "^1.1.1",
    "url-join": "^4.0.0",
    "util.promisify": "^1.0.0",
    "xhr": "^2.5.0"
  }
}<|MERGE_RESOLUTION|>--- conflicted
+++ resolved
@@ -54,12 +54,8 @@
     "eslint-plugin-react": "^7.9.1",
     "jest": "^23.1.0",
     "jest-tap-reporter": "^1.9.0",
-<<<<<<< HEAD
-    "regenerator-runtime": "^0.11.1",
+    "regenerator-runtime": "^0.12.0"
     "semantic-release": "^15.6.0"
-=======
-    "regenerator-runtime": "^0.12.0"
->>>>>>> 22b4406e
   },
   "dependencies": {
     "@babel/runtime": "^7.0.0-beta.51",
